use crate::{Date, ParseError, Time};
use std::cmp::Ordering;
use std::fmt;
use std::time::SystemTime;

/// A DateTime
///
/// Combines a [Date], [Time] and optionally a timezone offset in seconds.
/// Allowed values:
/// * `YYYY-MM-DDTHH:MM:SS` - all the above time formats are allowed for the time part
/// * `YYYY-MM-DD HH:MM:SS` - `T`, `t`, ` ` and `_` are allowed as separators
/// * `YYYY-MM-DDTHH:MM:SSZ` - `Z` or `z` is allowed as timezone
/// * `YYYY-MM-DDTHH:MM:SS+08:00`- positive and negative timezone are allowed,
///   as per ISO 8601, U+2212 minus `−` is allowed as well as ascii minus `-` (U+002D)
/// * `YYYY-MM-DDTHH:MM:SS+0800` - the colon (`:`) in the timezone is optional
///
/// # Comparison
///
/// `DateTime` supports equality (`==`) and inequality (`>`, `<`, `>=`, `<=`) comparisons.
///
/// See [DateTime::partial_cmp] for how this works.
#[derive(Debug, PartialEq, Eq, Clone)]
pub struct DateTime {
    /// date part of the datetime
    pub date: Date,
    /// time part of the datetime
    pub time: Time,
}

impl fmt::Display for DateTime {
    fn fmt(&self, f: &mut fmt::Formatter<'_>) -> fmt::Result {
        if self.time.microsecond != 0 {
            let mut buf: [u8; 26] = *b"0000-00-00T00:00:00.000000";
            crate::display_num_buf(4, 0, self.date.year as u32, &mut buf);
            crate::display_num_buf(2, 5, self.date.month as u32, &mut buf);
            crate::display_num_buf(2, 8, self.date.day as u32, &mut buf);
            crate::display_num_buf(2, 11, self.time.hour as u32, &mut buf);
            crate::display_num_buf(2, 14, self.time.minute as u32, &mut buf);
            crate::display_num_buf(2, 17, self.time.second as u32, &mut buf);
            crate::display_num_buf(6, 20, self.time.microsecond, &mut buf);
            f.write_str(std::str::from_utf8(&buf[..]).unwrap().trim_end_matches('0'))?;
        } else {
            let mut buf: [u8; 19] = *b"0000-00-00T00:00:00";
            crate::display_num_buf(4, 0, self.date.year as u32, &mut buf);
            crate::display_num_buf(2, 5, self.date.month as u32, &mut buf);
            crate::display_num_buf(2, 8, self.date.day as u32, &mut buf);
            crate::display_num_buf(2, 11, self.time.hour as u32, &mut buf);
            crate::display_num_buf(2, 14, self.time.minute as u32, &mut buf);
            crate::display_num_buf(2, 17, self.time.second as u32, &mut buf);
            f.write_str(std::str::from_utf8(&buf[..]).unwrap())?;
        }
        if let Some(tz_offset) = self.time.tz_offset {
            if tz_offset == 0 {
                write!(f, "Z")?;
            } else {
                let mins = tz_offset / 60;
                let mut min = mins / 60;
                let sec = (mins % 60).abs();
                let mut buf: [u8; 6] = *b"+00:00";
                if min < 0 {
                    buf[0] = b'-';
                    min = min.abs();
                }
                crate::display_num_buf(2, 1, min as u32, &mut buf);
                crate::display_num_buf(2, 4, sec as u32, &mut buf);
                f.write_str(std::str::from_utf8(&buf[..]).unwrap())?;
            }
        }
        Ok(())
    }
}

impl PartialOrd for DateTime {
    /// Compare two datetimes by inequality.
    ///
    /// `DateTime` supports equality (`==`, `!=`) and inequality comparisons (`>`, `<`, `>=` & `<=`).
    ///
    /// # Examples
    ///
    /// ```
    /// use speedate::DateTime;
    ///
    /// let dt1 = DateTime::parse_str("2020-02-03T04:05:06.07").unwrap();
    /// let dt2 = DateTime::parse_str("2020-02-03T04:05:06.08").unwrap();
    ///
    /// assert!(dt2 > dt1);
    /// ```
    ///
    ///  # Comparison with Timezones
    ///
    /// When comparing two datetimes, we want "less than" or "greater than" refer to "earlier" or "later"
    /// in the absolute course of time. We therefore need to be careful when comparing datetimes with different
    /// timezones. (If it wasn't for timezones, we could omit all this extra logic and thinking and just compare
    /// struct members directly as we do with [Time], [Date] and [crate::Duration]).
    ///
    /// From [wikipedia](https://en.wikipedia.org/wiki/UTC_offset#Time_zones_and_time_offsets)
    ///
    /// > The UTC offset is an amount of time subtracted from or added to UTC time to specify the local solar time...
    ///
    /// So, we can imagine that at 3pm in the UK (UTC+0) (in winter, to avoid DST confusion) it's 4pm in France (UTC+1).
    ///
    /// Thus to compare two datetimes in absolute terms we need to **SUBTRACT** the timezone offset.
    ///
    /// As if timezones weren't complicated enough, there are three extra considerations here:
    /// 1. **naïve vs. non-naïve:** We also have to consider the case where one datetime has a timezone and the other
    ///    does not (e.g. is "timezone "naïve"). When comparing naïve datetimes to non-naïve, this library
    ///    assumes the naïve datetime has the same timezone as the non-naïve, this is different to other
    ///    implementations (e.g. python) where such comparisons fail.
    /// 2. **Direction:** As described in PostgreSQL's docs, in the POSIX Time Zone Specification
    ///    "The positive sign is used for zones west of Greenwich", which is opposite to the ISO-8601 sign convention.
    ///    In other words, the offset is reversed, see the end of
    ///    [this blog](http://blog.untrod.com/2016/08/actually-understanding-timezones-in-postgresql.html)
    ///    and the [PostgreSQL docs](https://www.postgresql.org/docs/14/datetime-posix-timezone-specs.html) for more
    ///    info.
    /// 3. **Equality comparison:** None of this logic is used for equality (`==`) comparison where we can just compare
    ///    struct members directly, e.g. require the timezone offset to be the same for two datetimes to be equal.
    ///
    /// ## Timezone Examples
    ///
    /// ```
    /// use speedate::DateTime;
    ///
    /// let dt_uk_3pm = DateTime::parse_str("2000-01-01T15:00:00Z").unwrap();
    /// let dt_france_4pm = DateTime::parse_str("2000-01-01T16:00:00+01:00").unwrap();
    ///
    /// assert!(dt_uk_3pm >= dt_france_4pm);  // the two dts are actually the same instant
    /// assert!(dt_uk_3pm <= dt_france_4pm);  // the two dts are actually the same instant
    /// assert_ne!(dt_uk_3pm, dt_france_4pm);  // no equal because timezones much match for equality
    ///
    /// let dt_uk_330pm = DateTime::parse_str("2000-01-01T15:30:00Z").unwrap();
    ///
    /// assert!(dt_uk_330pm > dt_uk_3pm);
    /// assert!(dt_uk_330pm > dt_france_4pm);
    ///
    /// // as described in point 1 above, naïve datetimes are assumed to
    /// // have the same timezone as the non-naïve
    /// let dt_naive_330pm = DateTime::parse_str("2000-01-01T15:30:00").unwrap();
    /// assert!(dt_uk_3pm < dt_naive_330pm);
    /// assert!(dt_france_4pm > dt_naive_330pm);
    /// ```
    fn partial_cmp(&self, other: &Self) -> Option<Ordering> {
        match (self.time.tz_offset, other.time.tz_offset) {
            (Some(_), Some(_)) => match self.timestamp_tz().partial_cmp(&other.timestamp_tz()) {
                Some(Ordering::Equal) => self.time.microsecond.partial_cmp(&other.time.microsecond),
                otherwise => otherwise,
            },
            _ => match self.date.partial_cmp(&other.date) {
                Some(Ordering::Equal) => self.time.partial_cmp(&other.time),
                otherwise => otherwise,
            },
        }
    }
}

impl DateTime {
    /// Parse a datetime from a string
    ///
    /// # Arguments
    ///
    /// * `str` - The string to parse
    ///
    /// # Examples
    ///
    /// ```
    /// use speedate::{DateTime, Date, Time};
    ///
    /// let dt = DateTime::parse_str("2022-01-01T12:13:14Z").unwrap();
    /// assert_eq!(
    ///     dt,
    ///     DateTime {
    ///         date: Date {
    ///             year: 2022,
    ///             month: 1,
    ///             day: 1,
    ///         },
    ///         time: Time {
    ///             hour: 12,
    ///             minute: 13,
    ///             second: 14,
    ///             microsecond: 0,
    ///             tz_offset: Some(0),
    ///         },
    ///     }
    /// );
    /// assert_eq!(dt.to_string(), "2022-01-01T12:13:14Z");
    /// ```
    ///
    /// With a non-zero timezone
    /// (we also use a different separator and omit the colon in timezone here):
    ///
    /// ```
    /// use speedate::{DateTime, Date, Time};
    ///
    /// let dt = DateTime::parse_str("2000-02-29 12:13:14-0830").unwrap();
    /// assert_eq!(
    ///     dt,
    ///     DateTime {
    ///         date: Date {
    ///             year: 2000,
    ///             month: 2,
    ///             day: 29,
    ///         },
    ///         time: Time {
    ///             hour: 12,
    ///             minute: 13,
    ///             second: 14,
    ///             microsecond: 0,
    ///             tz_offset: Some(-30600),
    ///         },
    ///     }
    /// );
    /// assert_eq!(dt.to_string(), "2000-02-29T12:13:14-08:30");
    /// ```
    /// (note: the string representation is still canonical ISO8601)
    #[inline]
    pub fn parse_str(str: &str) -> Result<Self, ParseError> {
        Self::parse_bytes(str.as_bytes())
    }

    /// Parse a datetime from bytes
    ///
    /// # Arguments
    ///
    /// * `bytes` - The bytes to parse
    ///
    /// # Examples
    ///
    /// ```
    /// use speedate::{DateTime, Date, Time};
    ///
    /// let dt = DateTime::parse_bytes(b"2022-01-01T12:13:14Z").unwrap();
    /// assert_eq!(
    ///     dt,
    ///     DateTime {
    ///         date: Date {
    ///             year: 2022,
    ///             month: 1,
    ///             day: 1,
    ///         },
    ///         time: Time {
    ///             hour: 12,
    ///             minute: 13,
    ///             second: 14,
    ///             microsecond: 0,
    ///             tz_offset: Some(0),
    ///         },
    ///     }
    /// );
    /// assert_eq!(dt.to_string(), "2022-01-01T12:13:14Z");
    /// ```
    pub fn parse_bytes(bytes: &[u8]) -> Result<Self, ParseError> {
        // First up, parse the full date if we can
        let date = Date::parse_bytes_partial(bytes)?;

        // Next parse the separator between date and time
        let sep = bytes.get(10).copied();
        if sep != Some(b'T') && sep != Some(b't') && sep != Some(b' ') && sep != Some(b'_') {
            return Err(ParseError::InvalidCharDateTimeSep);
        }

        // Next try to parse the time
        let time = Time::parse_bytes_partial(bytes, 11)?;

<<<<<<< HEAD
        Ok(Self { date, time })
=======
        // And finally, parse the offset
        let mut offset: Option<i32> = None;

        if let Some(next_char) = bytes.get(position).copied() {
            position += 1;
            if next_char == b'Z' || next_char == b'z' {
                offset = Some(0);
            } else {
                let sign = match next_char {
                    b'+' => 1,
                    b'-' => -1,
                    226 => {
                        // U+2212 MINUS "−" is allowed under ISO 8601 for negative timezones
                        // > python -c 'print([c for c in "−".encode()])'
                        // its raw byte values are [226, 136, 146]
                        if bytes.get(position).copied() != Some(136) {
                            return Err(ParseError::InvalidCharTzSign);
                        }
                        if bytes.get(position + 1).copied() != Some(146) {
                            return Err(ParseError::InvalidCharTzSign);
                        }
                        position += 2;
                        -1
                    }
                    _ => return Err(ParseError::InvalidCharTzSign),
                };

                let h1 = get_digit!(bytes, position, InvalidCharTzHour) as i32;
                let h2 = get_digit!(bytes, position + 1, InvalidCharTzHour) as i32;

                let m1 = match bytes.get(position + 2) {
                    Some(b':') => {
                        position += 3;
                        get_digit!(bytes, position, InvalidCharTzMinute) as i32
                    }
                    Some(c) if c.is_ascii_digit() => {
                        position += 2;
                        (c - b'0') as i32
                    }
                    _ => return Err(ParseError::InvalidCharTzMinute),
                };
                let m2 = get_digit!(bytes, position + 1, InvalidCharTzMinute) as i32;

                let minute_seconds = m1 * 600 + m2 * 60;
                if minute_seconds >= 3600 {
                    return Err(ParseError::OutOfRangeTzMinute);
                }

                let offset_val = sign * (h1 * 36000 + h2 * 3600 + minute_seconds);
                // TZ must be less than 24 hours to match python
                if offset_val.abs() >= 24 * 3600 {
                    return Err(ParseError::OutOfRangeTz);
                }
                offset = Some(offset_val);
                position += 2;
            }
        }
        if bytes.len() > position {
            return Err(ParseError::ExtraCharacters);
        }

        Ok(Self { date, time, offset })
>>>>>>> 26b3e310
    }

    /// Create a datetime from a Unix Timestamp in seconds or milliseconds
    ///
    /// ("Unix Timestamp" means number of seconds or milliseconds since 1970-01-01)
    ///
    /// Input must be between `-11_676_096_000` (`1600-01-01T00:00:00`) and
    /// `253_402_300_799_000` (`9999-12-31T23:59:59.999999`) inclusive.
    ///
    /// If the absolute value is > 2e10 (`20_000_000_000`) it is interpreted as being in milliseconds.
    ///
    /// That means:
    /// * `20_000_000_000` is `2603-10-11T11:33:20`
    /// * `20_000_000_001` is `1970-08-20T11:33:20.001`
    /// * `-20_000_000_000` gives an error - `DateTooSmall` as it would be before 1600
    /// * `-20_000_000_001` is `1969-05-14T12:26:39.999`
    ///
    /// # Arguments
    ///
    /// * `timestamp` - timestamp in either seconds or milliseconds
    /// * `timestamp_microsecond` - microseconds fraction of a second timestamp
    ///
    /// Where `timestamp` is interrupted  as milliseconds and is not a whole second, the remainder is added to
    /// `timestamp_microsecond`.
    ///
    /// # Examples
    ///
    /// ```
    /// use speedate::DateTime;
    ///
    /// let d = DateTime::from_timestamp(1_654_619_320, 123).unwrap();
    /// assert_eq!(d.to_string(), "2022-06-07T16:28:40.000123");
    ///
    /// let d = DateTime::from_timestamp(1_654_619_320_123, 123_000).unwrap();
    /// assert_eq!(d.to_string(), "2022-06-07T16:28:40.246");
    /// ```
    pub fn from_timestamp(timestamp: i64, timestamp_microsecond: u32) -> Result<Self, ParseError> {
        let (mut second, extra_microsecond) = Date::timestamp_watershed(timestamp)?;
        let mut total_microsecond = timestamp_microsecond
            .checked_add(extra_microsecond)
            .ok_or(ParseError::TimeTooLarge)?;
        if total_microsecond >= 1_000_000 {
            second = second
                .checked_add(total_microsecond as i64 / 1_000_000)
                .ok_or(ParseError::TimeTooLarge)?;
            total_microsecond %= 1_000_000;
        }
        let date = Date::from_timestamp_calc(second)?;
        // rem_euclid since if `timestamp_second = -100`, we want `time_second = 86300` (e.g. `86400 - 100`)
        let time_second = second.rem_euclid(86_400) as u32;
        Ok(Self {
            date,
            time: Time::from_timestamp(time_second, total_microsecond)?,
        })
    }

    /// Create a datetime from the system time. This method uses [std::time::SystemTime] to get
    /// the system time and uses it to create a [DateTime] adjusted to the specified timezone offset.
    ///
    /// # Arguments
    ///
    /// * `tz_offset` - timezone offset in seconds, must be less than `86_400`
    ///
    /// # Examples
    ///
    /// ```
    /// use speedate::DateTime;
    ///
    /// let now = DateTime::now(0).unwrap();
    /// println!("Current date and time: {}", now);
    /// ```
    pub fn now(tz_offset: i32) -> Result<Self, ParseError> {
        let t = SystemTime::now()
            .duration_since(SystemTime::UNIX_EPOCH)
            .map_err(|_| ParseError::SystemTimeError)?;
        let mut now = Self::from_timestamp(t.as_secs() as i64, t.subsec_micros())?;
        now.time.tz_offset = Some(0);
        if tz_offset == 0 {
            Ok(now)
        } else {
            now.in_timezone(tz_offset)
        }
    }

    /// Clone the datetime and set a new timezone offset.
    ///
    /// The returned datetime will represent a different point in time since the timezone offset is changed without
    /// modifying the date and time. See [DateTime::in_timezone] for alternative behaviour.
    ///
    /// # Arguments
    ///
    /// * `tz_offset` - optional timezone offset in seconds, set to `None` to create a naïve datetime.
    ///
    /// This method will return `Err(ParseError::OutOfRangeTz)` if `abs(tz_offset)` is not less than 24 hours `86_400`.
    ///
    /// # Examples
    ///
    /// ```
    /// use speedate::DateTime;
    ///
    /// let dt = DateTime::parse_str("2022-01-01T12:13:14Z").unwrap();
    ///
    /// let dt2 = dt.with_timezone_offset(Some(-8 * 3600)).unwrap();
    /// assert_eq!(dt2.to_string(), "2022-01-01T12:13:14-08:00");
    /// ```
    pub fn with_timezone_offset(&self, tz_offset: Option<i32>) -> Result<Self, ParseError> {
        if let Some(offset_val) = tz_offset {
            if offset_val.abs() >= 24 * 3600 {
                return Err(ParseError::OutOfRangeTz);
            }
        }
        Ok(Self {
            date: self.date.clone(),
            time: self.time.with_timezone_offset(tz_offset)?,
        })
    }

    /// Create a new datetime in a different timezone with date & time adjusted to represent the same moment in time.
    /// See [DateTime::with_timezone_offset] for alternative behaviour.
    ///
    /// The datetime must have a offset, otherwise a `ParseError::TzRequired` error is returned.
    ///
    /// # Arguments
    ///
    /// * `tz_offset` - new timezone offset in seconds.
    ///
    /// # Examples
    ///
    /// ```
    /// use speedate::DateTime;
    ///
    /// let dt_z = DateTime::parse_str("2000-01-01T15:00:00Z").unwrap();
    ///
    /// let dt_utc_plus2 = dt_z.in_timezone(7200).unwrap();
    /// assert_eq!(dt_utc_plus2.to_string(), "2000-01-01T17:00:00+02:00");
    /// ```
    pub fn in_timezone(&self, tz_offset: i32) -> Result<Self, ParseError> {
        if tz_offset.abs() >= 24 * 3600 {
            Err(ParseError::OutOfRangeTz)
        } else if let Some(current_offset) = self.time.tz_offset {
            let new_ts = self.timestamp() + (tz_offset - current_offset) as i64;
            let mut new_dt = Self::from_timestamp(new_ts, self.time.microsecond)?;
            new_dt.time.tz_offset = Some(tz_offset);
            Ok(new_dt)
        } else {
            Err(ParseError::TzRequired)
        }
    }

    /// Unix timestamp (seconds since epoch, 1970-01-01T00:00:00) omitting timezone offset
    /// (or equivalently comparing to 1970-01-01T00:00:00 in the same timezone as self)
    ///
    /// # Examples
    ///
    /// ```
    /// use speedate::DateTime;
    ///
    /// let dt = DateTime::from_timestamp(1_654_619_320, 123).unwrap();
    /// assert_eq!(dt.to_string(), "2022-06-07T16:28:40.000123");
    /// assert_eq!(dt.timestamp(), 1_654_619_320);
    ///
    /// let dt = DateTime::parse_str("1970-01-02T00:00").unwrap();
    /// assert_eq!(dt.timestamp(), 24 * 3600);
    /// ```
    pub fn timestamp(&self) -> i64 {
        self.date.timestamp() + self.time.total_seconds() as i64
    }

    /// Unix timestamp assuming epoch is in zulu timezone (1970-01-01T00:00:00Z) and accounting for
    /// timezone offset.
    ///
    /// This is effectively [Self::timestamp] minus [Self.time::tz_offset], see [Self::partial_cmp] for details on
    /// why timezone offset is subtracted. If [Self.time::tz_offset] if `None`, this is the same as [Self::timestamp].
    ///
    /// # Examples
    ///
    /// ```
    /// use speedate::DateTime;
    ///
    /// let dt_naive = DateTime::parse_str("1970-01-02T00:00").unwrap();
    /// assert_eq!(dt_naive.timestamp_tz(), 24 * 3600);
    ///
    /// let dt_zulu = DateTime::parse_str("1970-01-02T00:00Z").unwrap();
    /// assert_eq!(dt_zulu.timestamp_tz(), 24 * 3600);
    ///
    /// let dt_plus_1 = DateTime::parse_str("1970-01-02T00:00+01:00").unwrap();
    /// assert_eq!(dt_plus_1.timestamp_tz(), 23 * 3600);
    /// ```
    pub fn timestamp_tz(&self) -> i64 {
        match self.time.tz_offset {
            Some(tz_offset) => self.timestamp() - (tz_offset as i64),
            None => self.timestamp(),
        }
    }
}<|MERGE_RESOLUTION|>--- conflicted
+++ resolved
@@ -261,72 +261,7 @@
         // Next try to parse the time
         let time = Time::parse_bytes_partial(bytes, 11)?;
 
-<<<<<<< HEAD
         Ok(Self { date, time })
-=======
-        // And finally, parse the offset
-        let mut offset: Option<i32> = None;
-
-        if let Some(next_char) = bytes.get(position).copied() {
-            position += 1;
-            if next_char == b'Z' || next_char == b'z' {
-                offset = Some(0);
-            } else {
-                let sign = match next_char {
-                    b'+' => 1,
-                    b'-' => -1,
-                    226 => {
-                        // U+2212 MINUS "−" is allowed under ISO 8601 for negative timezones
-                        // > python -c 'print([c for c in "−".encode()])'
-                        // its raw byte values are [226, 136, 146]
-                        if bytes.get(position).copied() != Some(136) {
-                            return Err(ParseError::InvalidCharTzSign);
-                        }
-                        if bytes.get(position + 1).copied() != Some(146) {
-                            return Err(ParseError::InvalidCharTzSign);
-                        }
-                        position += 2;
-                        -1
-                    }
-                    _ => return Err(ParseError::InvalidCharTzSign),
-                };
-
-                let h1 = get_digit!(bytes, position, InvalidCharTzHour) as i32;
-                let h2 = get_digit!(bytes, position + 1, InvalidCharTzHour) as i32;
-
-                let m1 = match bytes.get(position + 2) {
-                    Some(b':') => {
-                        position += 3;
-                        get_digit!(bytes, position, InvalidCharTzMinute) as i32
-                    }
-                    Some(c) if c.is_ascii_digit() => {
-                        position += 2;
-                        (c - b'0') as i32
-                    }
-                    _ => return Err(ParseError::InvalidCharTzMinute),
-                };
-                let m2 = get_digit!(bytes, position + 1, InvalidCharTzMinute) as i32;
-
-                let minute_seconds = m1 * 600 + m2 * 60;
-                if minute_seconds >= 3600 {
-                    return Err(ParseError::OutOfRangeTzMinute);
-                }
-
-                let offset_val = sign * (h1 * 36000 + h2 * 3600 + minute_seconds);
-                // TZ must be less than 24 hours to match python
-                if offset_val.abs() >= 24 * 3600 {
-                    return Err(ParseError::OutOfRangeTz);
-                }
-                offset = Some(offset_val);
-                position += 2;
-            }
-        }
-        if bytes.len() > position {
-            return Err(ParseError::ExtraCharacters);
-        }
-
-        Ok(Self { date, time, offset })
->>>>>>> 26b3e310
     }
 
     /// Create a datetime from a Unix Timestamp in seconds or milliseconds
