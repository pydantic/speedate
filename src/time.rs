--- conflicted
+++ resolved
@@ -50,11 +50,7 @@
             crate::display_num_buf(2, 3, self.minute as u32, &mut buf);
             crate::display_num_buf(2, 6, self.second as u32, &mut buf);
             crate::display_num_buf(6, 9, self.microsecond, &mut buf);
-<<<<<<< HEAD
-            f.write_str(std::str::from_utf8(&buf[..]).unwrap().trim_end_matches("0"))?
-=======
             f.write_str(std::str::from_utf8(&buf[..]).unwrap().trim_end_matches('0'))
->>>>>>> 26b3e310
         } else {
             let mut buf: [u8; 8] = *b"00:00:00";
             crate::display_num_buf(2, 0, self.hour as u32, &mut buf);
